--- conflicted
+++ resolved
@@ -105,26 +105,16 @@
         }
     }
 
-<<<<<<< HEAD
-    public Set<String> getFilesModifiedByBothParents(Project project, MergeCommit mergeCommit) {
-        Set<String> leftModifiedFiles = FileManager.getModifiedFiles(project, mergeCommit.getLeftSHA(), mergeCommit.getAncestorSHA())
-        Set<String> rightModifiedFiles = FileManager.getModifiedFiles(project, mergeCommit.getRightSHA(), mergeCommit.getAncestorSHA())
-=======
     Set<String> getFilesModifiedByBothParents(Project project, MergeCommit mergeCommit) {
         String fileExtension = arguments ? arguments.getFileExtension() : 'java'
 
         Set<String> leftModifiedFiles = FileManager.getModifiedFiles(project, mergeCommit.getLeftSHA(), mergeCommit.getAncestorSHA(), fileExtension)
         Set<String> rightModifiedFiles = FileManager.getModifiedFiles(project, mergeCommit.getRightSHA(), mergeCommit.getAncestorSHA(), fileExtension)
->>>>>>> 8af7a2ea
 
         return leftModifiedFiles.intersect(rightModifiedFiles)
     }
 
-<<<<<<< HEAD
-    public Map<String, Tuple2<ModifiedMethod, ModifiedMethod>> getMutuallyModifiedMethods(Project project, MergeCommit mergeCommit, String filePath) {
-=======
     Map<String, Tuple2<ModifiedMethod, ModifiedMethod>> getMutuallyModifiedMethods(Project project, MergeCommit mergeCommit, String filePath) {
->>>>>>> 8af7a2ea
         Set<ModifiedMethod> leftModifiedMethods = modifiedMethodsHelper.getModifiedMethods(project, filePath, mergeCommit.getAncestorSHA(), mergeCommit.getLeftSHA())
         Set<ModifiedMethod> rightModifiedMethods = modifiedMethodsHelper.getModifiedMethods(project, filePath, mergeCommit.getAncestorSHA(), mergeCommit.getRightSHA())
         return intersectAndBuildMap(leftModifiedMethods, rightModifiedMethods)
