--- conflicted
+++ resolved
@@ -13,11 +13,6 @@
 import com.github.javaparser.ast.body.InitializerDeclaration;
 import com.github.javaparser.ast.body.TypeDeclaration;
 import com.github.javaparser.ast.body.BodyDeclaration;
-<<<<<<< HEAD
-=======
-
->>>>>>> 3da405eb
-
 
 /**
  * This class uses a combination o two diffing tools to provide the necessary diff output
@@ -42,13 +37,8 @@
         File ancestorFile = FileManager.getFileInCommit(project, filePath, ancestorSHA)
         File targetFile = FileManager.getFileInCommit(project, filePath, targetSHA)
 
-<<<<<<< HEAD
-        Map<Integer, String> ancestorIniatilizationBlockASTFile = parsedASTOnlyStaticBlockGlobal(ancestorFile)
-        Map<Integer, String> staticBlockedASTFile = parsedASTOnlyStaticBlockGlobal(targetFile)
-=======
         Map<Integer, String> ancestorIniatilizationBlockASTFile = parsedOnlyGlobalStaticBlockAST(ancestorFile)
         Map<Integer, String> staticBlockedASTFile = parsedOnlyGlobalStaticBlockAST(targetFile)
->>>>>>> 3da405eb
 
         // List<String> diffJOutput = runDiffJ(ancestorFile, targetFile);
         List<String> textualDiffOutput = runTextualDiff(ancestorFile, targetFile);
@@ -89,17 +79,13 @@
        if(printContentFileInitializationBlock(targetFile,mergeCommit))
           filteredScenariosIniatilizationBlock << "${project.getName()};${mergeCommit.getSHA()};${mergeCommit.getAncestorSHA()};${mergeCommit.getLeftSHA()};${mergeCommit.getRightSHA()};${targetFile};${qtdStaticBlock}\n"
     }
-<<<<<<< HEAD
-    private Map<String,String> parsedASTOnlyStaticBlockGlobal(File file){
-=======
+
     private Map<String,String> parsedOnlyGlobalStaticBlockAST(File file){
->>>>>>> 3da405eb
         JavaParser javaParser = new JavaParser();
         def result = new HashMap<int, String>();
         if(file !=null) {
             try {
                 CompilationUnit compilationUnit = javaParser.parse(file).getResult().get();
-<<<<<<< HEAD
                 int i = 1;
                 for (TypeDeclaration type : compilationUnit.getTypes()) {
                     List<BodyDeclaration> members = type.getMembers();
@@ -113,25 +99,6 @@
                 }
             }catch (Exception e ) {
                     println e
-=======
-                int i=1;
-                if (compilationUnit != null) {
-                    for (TypeDeclaration typeDec : compilationUnit.getTypes()) {
-                        List<BodyDeclaration> members = typeDec.getMembers();
-                        if (members != null) {
-                            for (BodyDeclaration member : members) {
-                                 if(member.isInitializerDeclaration()) {
-                                     int begin = member?.getRange().get().begin.line
-                                     int end = member?.getRange().get().end.line
-                                     result.put(convertStrIntIdentifier(i++ , begin , end) , member?.getBody()?.asBlockStmt()?.toString())
-                                 }
-                            }
-                        }
-                    }
-                }
-            }catch(Exception e){
-                println e
->>>>>>> 3da405eb
             }
         }
         return result;
