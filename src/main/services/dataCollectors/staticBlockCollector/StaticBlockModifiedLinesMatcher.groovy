--- conflicted
+++ resolved
@@ -9,17 +9,13 @@
     private String CONST_INITIALIZER_DECLARATION = "static-";
     Set<StaticBlock> matchModifiedStaticBlocksASTLines(Map<String, String> collectionsStaticBlocksAncestor, Map<String, String> collectionsStaticBlocks, List<ModifiedLine> modifiedLines, String filePath) {
         def staticBlockSet = new HashSet<StaticBlock>();
-<<<<<<< HEAD
         /*
-        * Qunando há diferença entre os arquivos contendo blocos, com isso já caracteriza que houve alteração
+        * Qunando há diferença entre os arquivos contendo blocos. É possivel já caracterizar que houve alteração.
         */
-        if(collectionsStaticBlocks.entrySet()?.size() != collectionsStaticBlocksAncestor.entrySet()?.size()){
-            for (def initializerDeclaration : collectionsStaticBlocks.entrySet()) {
-=======
         if(collectionsStaticBlocks.entrySet().size() != collectionsStaticBlocksAncestor.entrySet().size()){
 
             for (def initializerDeclaration : collectionsStaticBlocks.entrySet().size() ==0 ? collectionsStaticBlocksAncestor.entrySet() : collectionsStaticBlocks.entrySet()) {
->>>>>>> 3da405eb
+
                 String identifier = initializerDeclaration.getKey();
                 String blockedStatic = initializerDeclaration.getValue();
                 identifier = getIdentifierNumber(identifier);
