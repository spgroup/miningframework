--- conflicted
+++ resolved
@@ -14,15 +14,6 @@
     private final String SCRIPT_PATH = "./scripts/fetch_jars.py"
 
     public void processOutput() {
-<<<<<<< HEAD
-        String inputPath = arguments.getInputPath()
-        String outputPath = arguments.getOutputPath()
-        String token = arguments.getAccessKey()
-
-        if (arguments.providedAccessKey()) {
-            println "Running fetch_jars script"
-
-=======
         if (arguments.providedAccessKey()) {
             println "Running fetch_jars script"
 
@@ -30,7 +21,6 @@
             String outputPath = arguments.getOutputPath()
             String token = arguments.getAccessKey()
             
->>>>>>> 165ec9b6
             ProcessBuilder builder = ProcessRunner.buildProcess(".", SCRIPT_RUNNER, SCRIPT_PATH, inputPath, outputPath, token)
             builder.redirectOutput(ProcessBuilder.Redirect.INHERIT)
     
