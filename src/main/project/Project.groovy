--- conflicted
+++ resolved
@@ -11,11 +11,8 @@
     private String name
     private String path
     private boolean remote
-<<<<<<< HEAD
     private String full_local_path
-=======
     static private Pattern REMOTE_REPO_PATTERN = Pattern.compile("((http|https):\\/\\/)?.+.com\\/.+\\/.+")
->>>>>>> ff7299c4
 
     public Project(String name, String path) {
         this.name = name
