--- conflicted
+++ resolved
@@ -40,11 +40,7 @@
             convertToSootScript(arguments.getOutputPath())
     }
 
-<<<<<<< HEAD
-    public void convertToSootScript (String outputPath) {
-=======
     void convertToSootScript (String outputPath) {
->>>>>>> 8af7a2ea
         println "Running parse_to_soot script"
         ProcessBuilder builder = ProcessRunner.buildProcess(".", SCRIPT_RUNNER, this.parseToSootPath, outputPath)
         builder.redirectOutput(ProcessBuilder.Redirect.INHERIT)
