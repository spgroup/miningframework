--- conflicted
+++ resolved
@@ -42,21 +42,12 @@
                 def (mergeCommits, skipped) = project.getMergeCommits(arguments.getSinceDate(), arguments.getUntilDate())
               // List<MergeCommit> mergeCommits = project.getMergeCommits(arguments.getSinceDate(), arguments.getUntilDate())
                 for (mergeCommit in mergeCommits) {
-<<<<<<< HEAD
-                    /*  if (
-
-                        // mergeCommit.getSHA().equals("18d37dcd0e2181f7418bfb8fd1949dfb4f953bcd") ||
-                       mergeCommit.getSHA().equals("709da6b9466c4d8850a4cabea53637b4bb82708e")
-
-                 ) {*/
-=======
                 /*   if (
 
                             mergeCommit.getSHA().equals("dc5807ea51b189acc7090036f9b5a4732280139a") ||
                             mergeCommit.getSHA().equals("709da6b9466c4d8850a4cabea53637b4bb82708e")
 
                     ) {*/
->>>>>>> 3da405eb
                         try {
                             if (commitFilter.applyFilter(project, mergeCommit)) {
                                 println "${project.getName()} - Merge commit: ${mergeCommit.getSHA()}"
